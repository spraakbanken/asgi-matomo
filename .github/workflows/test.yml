--- conflicted
+++ resolved
@@ -15,13 +15,8 @@
   contents: read
 
 env:
-<<<<<<< HEAD
   MINIMUM_PYTHON_VERSION: "3.10"
-  UV_VERSION: "0.5.15"
-=======
-  MINIMUM_PYTHON_VERSION: "3.9"
   UV_VERSION: "0.6.17"
->>>>>>> 96a58324
 
 jobs:
   coverage:
@@ -88,71 +83,6 @@
         env:
           CS_ACCESS_TOKEN: ${{ secrets.CS_ACCESS_TOKEN }}
 
-<<<<<<< HEAD
-=======
-  doctests:
-    # This action runs doctests for coverage collection and uploads them to codecov.io.
-    # This requires the secret `CODECOV_TOKEN` be set as secret on GitHub, both for
-    # Actions and Dependabot
-
-    name: "${{ matrix.os }} / 3.9 / doctest"
-    strategy:
-      max-parallel: 4
-      fail-fast: false
-      matrix:
-        os: [ubuntu]
-
-    runs-on: ${{ matrix.os }}-latest
-    env:
-      OS: ${{ matrix.os }}-latest
-    steps:
-      - uses: actions/checkout@v4
-        with:
-          submodules: true
-
-      - name: Set up uv
-        uses: astral-sh/setup-uv@v6
-        with:
-          version: ${{ env.UV_VERSION }}
-          enable-cache: true
-
-      - name: Set up Python ${{ env.MINIMUM_PYTHON_VERSION }}
-        id: setup-python
-        uses: actions/setup-python@v5
-        with:
-          python-version: ${{ env.MINIMUM_PYTHON_VERSION }}
-
-      - name: Install dependencies
-        run: make install-dev
-      #----------------------------------------------
-      # Run tests and upload coverage
-      #----------------------------------------------
-      - name: make doc-tests
-        run: make doc-tests cov_report=xml
-
-      - name: Upload coverage to Codecov
-        uses: codecov/codecov-action@v5
-        with:
-          token: ${{ secrets.CODECOV_TOKEN }}
-          # directory: ./coverage
-          env_vars: OS,PYTHON,TESTTYPE
-          fail_ci_if_error: true
-          # flags: unittests
-          # name: codecov-umbrella
-          verbose: true
-        env:
-          PYTHON: ${{ env.MINIMUM_PYTHON_VERSION }}
-          TESTTYPE: doctest
-      - name: Install codescene coverage tool
-        if: secrets.CS_ACCESS_TOKEN != ''
-        run: curl https://downloads.codescene.io/enterprise/cli/install-cs-coverage-tool.sh | bash -s -- -y
-      - name: Upload coverage data to CodeScene
-        if: secrets.CS_ACCESS_TOKEN != ''
-        run: cs-coverage upload --format "lcov" --metric "line-coverage" coverage.lcov
-        env:
-          CS_ACCESS_TOKEN: ${{ secrets.CS_ACCESS_TOKEN }}
-
->>>>>>> 96a58324
   minimal:
     # This action chooses the oldest version of the dependencies permitted by Cargo.toml to ensure
     # that this crate is compatible with the minimal version that this crate and its dependencies
