--- conflicted
+++ resolved
@@ -16,11 +16,7 @@
 
 env:
   MINIMUM_PYTHON_VERSION: "3.10"
-<<<<<<< HEAD
-  UV_VERSION: "0.6.17"
-=======
   UV_VERSION: "0.9.1"
->>>>>>> 43670234
 
 jobs:
   coverage:
@@ -91,8 +87,42 @@
         env:
           CS_ACCESS_TOKEN: ${{ secrets.CS_ACCESS_TOKEN }}
 
-<<<<<<< HEAD
-=======
+  minimal:
+    # This action chooses the oldest version of the dependencies permitted by Cargo.toml to ensure
+    # that this crate is compatible with the minimal version that this crate and its dependencies
+    # require. This will pickup issues where this create relies on functionality that was introduced
+    # later than the actual version specified (e.g., when we choose just a major version, but a
+    # method was added after this version).
+    #
+
+    runs-on: ubuntu-latest
+    name: ubuntu / 3.10 / minimal-versions
+    steps:
+      - uses: actions/checkout@1af3b93b6815bc44a9784bd300feb67ff0d1eeb3 # v5.0.0
+        with:
+          persist-credentials: false
+          submodules: true
+
+      - name: Set up uv
+        uses: astral-sh/setup-uv@1e862dfacbd1d6d858c55d9b792c756523627244 # 7.1.4
+        with:
+          version: ${{ env.UV_VERSION }}
+          enable-cache: true
+
+      - name: Set up Python ${{ env.MINIMUM_PYTHON_VERSION }}
+        id: setup-python
+        uses: actions/setup-python@83679a892e2d95755f2dac6acb0bfd1e9ac5d548 # v6.1.0
+        with:
+          python-version: ${{ env.MINIMUM_PYTHON_VERSION }}
+
+      - name: install lowest direct dependencies
+        run: uv sync --resolution lowest-direct --all-extras --all-packages --dev
+
+      - name: make test
+        run: make test
+
+  # https://github.com/marketplace/actions/alls-green#why used for branch protection checks
+
   doctests:
     # This action runs doctests for coverage collection and uploads them to codecov.io.
     # This requires the secret `CODECOV_TOKEN` be set as secret on GitHub, both for
@@ -157,43 +187,6 @@
         run: cs-coverage upload --format "lcov" --metric "line-coverage" coverage.lcov
         env:
           CS_ACCESS_TOKEN: ${{ secrets.CS_ACCESS_TOKEN }}
-
->>>>>>> 43670234
-  minimal:
-    # This action chooses the oldest version of the dependencies permitted by Cargo.toml to ensure
-    # that this crate is compatible with the minimal version that this crate and its dependencies
-    # require. This will pickup issues where this create relies on functionality that was introduced
-    # later than the actual version specified (e.g., when we choose just a major version, but a
-    # method was added after this version).
-    #
-
-    runs-on: ubuntu-latest
-    name: ubuntu / 3.10 / minimal-versions
-    steps:
-      - uses: actions/checkout@1af3b93b6815bc44a9784bd300feb67ff0d1eeb3 # v5.0.0
-        with:
-          persist-credentials: false
-          submodules: true
-
-      - name: Set up uv
-        uses: astral-sh/setup-uv@1e862dfacbd1d6d858c55d9b792c756523627244 # 7.1.4
-        with:
-          version: ${{ env.UV_VERSION }}
-          enable-cache: true
-
-      - name: Set up Python ${{ env.MINIMUM_PYTHON_VERSION }}
-        id: setup-python
-        uses: actions/setup-python@83679a892e2d95755f2dac6acb0bfd1e9ac5d548 # v6.1.0
-        with:
-          python-version: ${{ env.MINIMUM_PYTHON_VERSION }}
-
-      - name: install lowest direct dependencies
-        run: uv sync --resolution lowest-direct --all-extras --all-packages --dev
-
-      - name: make test
-        run: make test
-
-  # https://github.com/marketplace/actions/alls-green#why used for branch protection checks
   test-check:
     if: always()
     needs:
