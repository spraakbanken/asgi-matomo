--- conflicted
+++ resolved
@@ -17,11 +17,7 @@
 
 env:
   MINIMUM_PYTHON_VERSION: "3.10"
-<<<<<<< HEAD
-  UV_VERSION: "0.6.17"
-=======
   UV_VERSION: "0.9.1"
->>>>>>> 43670234
 
 jobs:
   build:
