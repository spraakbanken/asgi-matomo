name: release

on:
  push:
    branches:
      - main
    tags:
      - "v[0-9]+.[0-9]+.[0-9]+"
  pull_request:
  merge_group:

concurrency:
  group: ${{ github.workflow }}-${{ github.head_ref || github.run_id }}
  cancel-in-progress: true
permissions:
  contents: read

env:
<<<<<<< HEAD
  MINIMUM_PYTHON_VERSION: "3.10"
  UV_VERSION: "0.5.15"
=======
  MINIMUM_PYTHON_VERSION: "3.9"
  UV_VERSION: "0.6.17"
>>>>>>> 96a58324

jobs:
  build:
    # This action builds distribution files for upload to PyPI

    name: ubuntu / 3.10 / build
    runs-on: ubuntu-latest
    steps:
      #----------------------------------------------
      #       check-out repo and set-up python
      #----------------------------------------------
      - name: Check out repository
        uses: actions/checkout@v4
        with:
          submodules: true

      #----------------------------------------------
      #  -----  setup python   -----
      #----------------------------------------------
      - name: Set up the environment
        uses: actions/setup-python@v5
        id: setup-python
        with:
          python-version: ${{ env.MINIMUM_PYTHON_VERSION }}

      #----------------------------------------------
      #  -----  setup uv and load cache   -----
      #----------------------------------------------
      - name: Set up uv
        uses: astral-sh/setup-uv@v6
        with:
          version: ${{ env.UV_VERSION }}
          enable-cache: true

      #----------------------------------------------
      #  -----  build distribution -----
      #----------------------------------------------
      - name: Build distribution
        run: make build

      #----------------------------------------------
      #  -----  upload artifacts  -----
      #----------------------------------------------
      - uses: actions/upload-artifact@v4
        with:
          name: pypi_files
          path: dist

  test-build:
    # This action runs the test suite on the built artifact in the `build` action.
    # The default is to run this in ubuntu, macos and windows

    name: ${{ matrix.os }} / 3.10 / test built artifact
    needs: [build]

    strategy:
      fail-fast: false
      matrix:
        os:
          - ubuntu
          - macos
          - windows

    runs-on: ${{ matrix.os }}-latest
    steps:
      - uses: actions/checkout@v4
        with:
          submodules: true

      - name: set up python
        uses: actions/setup-python@v5
        with:
          python-version: ${{ env.MINIMUM_PYTHON_VERSION }}

      - name: get dist artifacts
        uses: actions/download-artifact@v4
        with:
          name: pypi_files
          path: dist

      - run: rm -r src/asgi_matomo
      - run: pip install typing-extensions
      - run: pip install -r tests/requirements-testing.lock
      - run: pip install asgi-matomo --no-index --no-deps --find-links dist --force-reinstall
      - run: pytest

  # https://github.com/marketplace/actions/alls-green#why used for branch protection checks
  release-check:
    if: always()
    needs:
      - build
      - test-build
    runs-on: ubuntu-latest
    permissions: {}
    steps:
      - name: Decide whether the needed jobs succeeded or failed
        uses: re-actors/alls-green@release/v1
        with:
          jobs: ${{ toJSON(needs) }}
          # allowed-failures: coverage

  publish:
    # This action publishes the built and tested artifact to PyPI, but only on a tag

    needs:
      - test-build
    if: success() && startsWith(github.ref, 'refs/tags/v')
    runs-on: ubuntu-latest
    environment: release
    permissions:
      # IMPORTANT: this permission is mandatory for trusted publishing
      id-token: write
    steps:
      - uses: actions/checkout@v4
        with:
          fetch-depth: 0
      - name: Set up Python ${{ env.MINIMUM_PYTHON_VERSION }}
        uses: actions/setup-python@v5
        with:
          python-version: ${{ env.MINIMUM_PYTHON_VERSION }}
      - name: get dist artifacts
        uses: actions/download-artifact@v4
        with:
          name: pypi_files
          path: dist

      - name: Publish package to PyPI
        uses: pypa/gh-action-pypi-publish@release/v1<|MERGE_RESOLUTION|>--- conflicted
+++ resolved
@@ -16,13 +16,8 @@
   contents: read
 
 env:
-<<<<<<< HEAD
   MINIMUM_PYTHON_VERSION: "3.10"
-  UV_VERSION: "0.5.15"
-=======
-  MINIMUM_PYTHON_VERSION: "3.9"
   UV_VERSION: "0.6.17"
->>>>>>> 96a58324
 
 jobs:
   build:
