name: check

on:
  push:
    branches:
      - main
  pull_request:
  merge_group:

permissions:
  contents: read

env:
  MINIMUM_PYTHON_VERSION: "3.10"
<<<<<<< HEAD
  UV_VERSION: "0.6.17"
=======
  UV_VERSION: "0.9.1"
>>>>>>> 43670234

# If new code is pushed to a PR branch, then cancel in progress workflows for that PR. Ensures that
# we don't waste CI time, and returns results quicker https://github.com/jonhoo/rust-ci-conf/pull/5
concurrency:
  group: ${{ github.workflow }}-${{ github.head_ref || github.run_id }}
  cancel-in-progress: true

jobs:
  fmt:
    runs-on: ubuntu-latest
    name: ubuntu / 3.10 / fmt
    steps:
      - uses: actions/checkout@1af3b93b6815bc44a9784bd300feb67ff0d1eeb3 # v5.0.0
        with:
          persist-credentials: false
          submodules: true

      - name: Set up the python ${{ env.MINIMUM_PYTHON_VERSION }}
        uses: actions/setup-python@83679a892e2d95755f2dac6acb0bfd1e9ac5d548 # v6.1.0
        id: setup-python
        with:
          python-version: ${{ env.MINIMUM_PYTHON_VERSION }}

      #----------------------------------------------
      #  -----  setup uv and load cache   -----
      #----------------------------------------------
      - name: Set up uv
        uses: astral-sh/setup-uv@1e862dfacbd1d6d858c55d9b792c756523627244 # 7.1.4
        with:
          version: ${{ env.UV_VERSION }}
          enable-cache: true

      - name: Install dependencies
        run: make install-dev

      - name: check formatting
        run: make check-fmt

  lint:
    runs-on: ubuntu-latest
    name: ubuntu / 3.10 / lint
    steps:
      - uses: actions/checkout@1af3b93b6815bc44a9784bd300feb67ff0d1eeb3 # v5.0.0
        with:
          persist-credentials: false
          submodules: true
      - name: Set up the python ${{ env.MINIMUM_PYTHON_VERSION }}
        uses: actions/setup-python@83679a892e2d95755f2dac6acb0bfd1e9ac5d548 # v6.1.0
        id: setup-python
        with:
          python-version: ${{ env.MINIMUM_PYTHON_VERSION }}

      #----------------------------------------------
      #  -----  setup uv and load cache   -----
      #----------------------------------------------
      - name: Set up uv
        uses: astral-sh/setup-uv@1e862dfacbd1d6d858c55d9b792c756523627244 # 7.1.4
        with:
          version: ${{ env.UV_VERSION }}
          enable-cache: true

      - name: Install dependencies
        run: make install-dev

      - name: lint code
        run: make lint

  type-check:
    runs-on: ubuntu-latest
    name: ubuntu / 3.10 / type-check
    steps:
      - uses: actions/checkout@1af3b93b6815bc44a9784bd300feb67ff0d1eeb3 # v5.0.0
        with:
          persist-credentials: false
          submodules: true
      - name: Set up the python ${{ env.MINIMUM_PYTHON_VERSION }}
        uses: actions/setup-python@83679a892e2d95755f2dac6acb0bfd1e9ac5d548 # v6.1.0
        id: setup-python
        with:
          python-version: ${{ env.MINIMUM_PYTHON_VERSION }}

      #----------------------------------------------
      #  -----  setup uv and load cache   -----
      #----------------------------------------------
      - name: Set up uv
        uses: astral-sh/setup-uv@1e862dfacbd1d6d858c55d9b792c756523627244 # 7.1.4
        with:
          version: ${{ env.UV_VERSION }}
          enable-cache: true

      - name: Install dependencies
        run: make install-dev

      - name: type-check code
        run: make type-check

  # https://github.com/marketplace/actions/alls-green#why used for branch protection checks
  check-check:
    if: always()
    needs:
      - fmt
      - lint
      - type-check
    runs-on: ubuntu-latest
    permissions: {}
    steps:
      - name: Decide whether the needed jobs succeeded or failed
        uses: re-actors/alls-green@05ac9388f0aebcb5727afa17fcccfecd6f8ec5fe # v1.2.2
        with:
          jobs: ${{ toJSON(needs) }}<|MERGE_RESOLUTION|>--- conflicted
+++ resolved
@@ -12,11 +12,7 @@
 
 env:
   MINIMUM_PYTHON_VERSION: "3.10"
-<<<<<<< HEAD
-  UV_VERSION: "0.6.17"
-=======
   UV_VERSION: "0.9.1"
->>>>>>> 43670234
 
 # If new code is pushed to a PR branch, then cancel in progress workflows for that PR. Ensures that
 # we don't waste CI time, and returns results quicker https://github.com/jonhoo/rust-ci-conf/pull/5
