name: check

on:
  push:
    branches:
      - main
  pull_request:
  merge_group:

permissions:
  contents: read

env:
<<<<<<< HEAD
  MINIMUM_PYTHON_VERSION: "3.10"
  UV_VERSION: "0.5.15"
=======
  MINIMUM_PYTHON_VERSION: "3.9"
  UV_VERSION: "0.6.17"
>>>>>>> 96a58324

# If new code is pushed to a PR branch, then cancel in progress workflows for that PR. Ensures that
# we don't waste CI time, and returns results quicker https://github.com/jonhoo/rust-ci-conf/pull/5
concurrency:
  group: ${{ github.workflow }}-${{ github.head_ref || github.run_id }}
  cancel-in-progress: true

jobs:
  fmt:
    runs-on: ubuntu-latest
    name: ubuntu / 3.10 / fmt
    steps:
      - uses: actions/checkout@v4
        with:
          submodules: true

      - name: Set up the python ${{ env.MINIMUM_PYTHON_VERSION }}
        uses: actions/setup-python@v5
        id: setup-python
        with:
          python-version: ${{ env.MINIMUM_PYTHON_VERSION }}

      #----------------------------------------------
      #  -----  setup uv and load cache   -----
      #----------------------------------------------
      - name: Set up uv
        uses: astral-sh/setup-uv@v6
        with:
          version: ${{ env.UV_VERSION }}
          enable-cache: true

      - name: Install dependencies
        run: make install-dev

      - name: check formatting
        run: make check-fmt

  lint:
    runs-on: ubuntu-latest
    name: ubuntu / 3.10 / lint
    steps:
      - uses: actions/checkout@v4
        with:
          submodules: true
      - name: Set up the python ${{ env.MINIMUM_PYTHON_VERSION }}
        uses: actions/setup-python@v5
        id: setup-python
        with:
          python-version: ${{ env.MINIMUM_PYTHON_VERSION }}

      #----------------------------------------------
      #  -----  setup uv and load cache   -----
      #----------------------------------------------
      - name: Set up uv
        uses: astral-sh/setup-uv@v6
        with:
          version: ${{ env.UV_VERSION }}
          enable-cache: true

      - name: Install dependencies
        run: make install-dev

      - name: lint code
        run: make lint

  type-check:
    runs-on: ubuntu-latest
    name: ubuntu / 3.10 / type-check
    steps:
      - uses: actions/checkout@v4
        with:
          submodules: true
      - name: Set up the python ${{ env.MINIMUM_PYTHON_VERSION }}
        uses: actions/setup-python@v5
        id: setup-python
        with:
          python-version: ${{ env.MINIMUM_PYTHON_VERSION }}

      #----------------------------------------------
      #  -----  setup uv and load cache   -----
      #----------------------------------------------
      - name: Set up uv
        uses: astral-sh/setup-uv@v6
        with:
          version: ${{ env.UV_VERSION }}
          enable-cache: true

      - name: Install dependencies
        run: make install-dev

      - name: type-check code
        run: make type-check

  # https://github.com/marketplace/actions/alls-green#why used for branch protection checks
  check-check:
    if: always()
    needs:
      - fmt
      - lint
      - type-check
    runs-on: ubuntu-latest
    permissions: {}
    steps:
      - name: Decide whether the needed jobs succeeded or failed
        uses: re-actors/alls-green@release/v1
        with:
          jobs: ${{ toJSON(needs) }}<|MERGE_RESOLUTION|>--- conflicted
+++ resolved
@@ -11,13 +11,8 @@
   contents: read
 
 env:
-<<<<<<< HEAD
   MINIMUM_PYTHON_VERSION: "3.10"
-  UV_VERSION: "0.5.15"
-=======
-  MINIMUM_PYTHON_VERSION: "3.9"
   UV_VERSION: "0.6.17"
->>>>>>> 96a58324
 
 # If new code is pushed to a PR branch, then cancel in progress workflows for that PR. Ensures that
 # we don't waste CI time, and returns results quicker https://github.com/jonhoo/rust-ci-conf/pull/5
