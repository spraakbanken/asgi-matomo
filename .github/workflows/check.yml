name: check

on:
  push:
    branches:
      - main
  pull_request:
  merge_group:

permissions:
  contents: read

env:
<<<<<<< HEAD
  MINIMUM_PYTHON_VERSION: "3.10"
=======
  MINIMUM_PYTHON_VERSION: "3.8"
>>>>>>> b460dc46

# If new code is pushed to a PR branch, then cancel in progress workflows for that PR. Ensures that
# we don't waste CI time, and returns results quicker https://github.com/jonhoo/rust-ci-conf/pull/5
concurrency:
  group: ${{ github.workflow }}-${{ github.head_ref || github.run_id }}
  cancel-in-progress: true

jobs:
  fmt:
    runs-on: ubuntu-latest
    name: ubuntu / 3.8 / fmt
    steps:
      - uses: actions/checkout@v4
        with:
          submodules: true

      - name: Set up the python ${{ env.MINIMUM_PYTHON_VERSION }}
        uses: pdm-project/setup-pdm@v4
        id: setup-python
        with:
          python-version: ${{ env.MINIMUM_PYTHON_VERSION }}
      
      - name: Load cached venv
        id: cached-venv
        uses: actions/cache@v4
        with:
          path: .venv
          key: venv-${{ runner.os }}-${{ steps.setup-python.outputs.python-version }}-${{ hashFiles('**/pyproject.toml') }}-${{ hashFiles('.github/workflows/check.yml') }}
    
      - name: Install dependencies
        if: steps.cached-venv.outputs.cache-hit != 'true'
        run: make install-dev
      
      - name: check formatting
        run: make check-fmt
  lint:
    runs-on: ubuntu-latest
    name: ubuntu / 3.8 / lint
    steps:
      - uses: actions/checkout@v4
        with:
          submodules: true
      - name: Set up the python ${{ env.MINIMUM_PYTHON_VERSION }}
        uses: pdm-project/setup-pdm@v4
        id: setup-python
        with:
          python-version: ${{ env.MINIMUM_PYTHON_VERSION }}
      - name: Load cached venv
        id: cached-venv
        uses: actions/cache@v4
        with:
          path: .venv
          key: venv-${{ runner.os }}-${{ steps.setup-python.outputs.python-version }}-${{ hashFiles('**/pyproject.toml') }}-${{ hashFiles('.github/workflows/check.yml') }}
      - name: Install dependencies
        if: steps.cached-venv.outputs.cache-hit != 'true'
        run: make install-dev
      - name: lint code
        run: make lint
  type-check:
    runs-on: ubuntu-latest
    name: ubuntu / 3.8 / type-check
    steps:
      - uses: actions/checkout@v4
        with:
          submodules: true
      - name: Set up the python ${{ env.MINIMUM_PYTHON_VERSION }}
        uses: pdm-project/setup-pdm@v4
        id: setup-python
        with:
          python-version: ${{ env.MINIMUM_PYTHON_VERSION }}
      - name: Load cached venv
        id: cached-venv
        uses: actions/cache@v4
        with:
          path: .venv
          key: venv-${{ runner.os }}-${{ steps.setup-python.outputs.python-version }}-${{ hashFiles('**/pyproject.toml') }}-${{ hashFiles('.github/workflows/check.yml') }}
      - name: Install dependencies
        if: steps.cached-venv.outputs.cache-hit != 'true'
        run: make install-dev
      - name: type-check code
        run: make lint

  # https://github.com/marketplace/actions/alls-green#why used for branch protection checks
  check-check:
    if: always()
    needs: 
      - fmt
      - lint
      - type-check
    runs-on: ubuntu-latest
    permissions: {}
    steps:
      - name: Decide whether the needed jobs succeeded or failed
        uses: re-actors/alls-green@release/v1
        with:
          jobs: ${{ toJSON(needs) }}
          allowed-failures: upload-coverage<|MERGE_RESOLUTION|>--- conflicted
+++ resolved
@@ -11,11 +11,7 @@
   contents: read
 
 env:
-<<<<<<< HEAD
   MINIMUM_PYTHON_VERSION: "3.10"
-=======
-  MINIMUM_PYTHON_VERSION: "3.8"
->>>>>>> b460dc46
 
 # If new code is pushed to a PR branch, then cancel in progress workflows for that PR. Ensures that
 # we don't waste CI time, and returns results quicker https://github.com/jonhoo/rust-ci-conf/pull/5
@@ -37,18 +33,18 @@
         id: setup-python
         with:
           python-version: ${{ env.MINIMUM_PYTHON_VERSION }}
-      
+
       - name: Load cached venv
         id: cached-venv
         uses: actions/cache@v4
         with:
           path: .venv
           key: venv-${{ runner.os }}-${{ steps.setup-python.outputs.python-version }}-${{ hashFiles('**/pyproject.toml') }}-${{ hashFiles('.github/workflows/check.yml') }}
-    
+
       - name: Install dependencies
         if: steps.cached-venv.outputs.cache-hit != 'true'
         run: make install-dev
-      
+
       - name: check formatting
         run: make check-fmt
   lint:
@@ -101,7 +97,7 @@
   # https://github.com/marketplace/actions/alls-green#why used for branch protection checks
   check-check:
     if: always()
-    needs: 
+    needs:
       - fmt
       - lint
       - type-check
